--- conflicted
+++ resolved
@@ -11,21 +11,12 @@
 jobs:
   build:
     runs-on: ubuntu-latest
-<<<<<<< HEAD
 
     steps:
-      - name: 1. Checkout Repository
-        uses: actions/checkout@v4
-
-      - name: 2. Set up Java (Mandatory for Android)
-        uses: actions/setup-java@v4
-        with:
-          java-version: '17' # Recommended stable version for modern Flutter builds
-          distribution: 'temurin'
-          cache: 'gradle'
-
-      - name: 3. Set up Flutter SDK
-        uses: subosito/flutter-action@v2
+      - uses: actions/checkout@v4 # 1. Checkout the repository code
+      
+      - name: Set up Flutter
+        uses: subosito/flutter-action@v2 # 2. Use a dedicated action to set up Flutter
         with:
           channel: 'stable'
           
@@ -35,31 +26,6 @@
           flutter clean # Essential to remove old build artifacts and prevent exit code 1 errors
         working-directory: app/ # <--- CHANGED: Set to 'app/' based on your project structure
 
-=======
-
-    steps:
-      - name: 1. Checkout Repository
-        uses: actions/checkout@v4
-
-      - name: 2. Set up Java (Mandatory for Android)
-        uses: actions/setup-java@v4
-        with:
-          java-version: '17' # Recommended stable version for modern Flutter builds
-          distribution: 'temurin'
-          # Removed 'cache: 'gradle'' to fix the file-not-found error due to nested Android project structure
-          
-      - name: 3. Set up Flutter SDK
-        uses: subosito/flutter-action@v2
-        with:
-          channel: 'stable'
-          
-      - name: 4. Get Dependencies & Clean Build
-        run: |
-          flutter pub get
-          flutter clean # Essential to remove old build artifacts and prevent exit code 1 errors
-        working-directory: app/ # <--- CHANGED: Set to 'app/' based on your project structure
-
->>>>>>> fa9adf2c
       - name: 5. Run Linter and Analyze
         run: flutter analyze
         working-directory: app/ # <--- CHANGED: Set to 'app/' based on your project structure
@@ -72,11 +38,5 @@
       - name: 7. Upload Build Artifact
         uses: actions/upload-artifact@v4
         with:
-          name: debug-apk
-          # Path adjusted to include the 'app/' directory prefix if needed, but often relative to the working directory.
-          # We'll use the default output path relative to the repository root for simplicity.
-<<<<<<< HEAD
-          path: app/build/app/outputs/flutter-apk/app-debug.apk
-=======
-          path: app/build/app/outputs/flutter-apk/app-debug.apk
->>>>>>> fa9adf2c
+          name: release-apk
+          path: build/app/outputs/flutter-apk/app-release.apk